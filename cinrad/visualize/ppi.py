--- conflicted
+++ resolved
@@ -21,10 +21,8 @@
 from cinrad._typing import Number_T
 from cinrad.common import get_dtype, is_radial
 from cinrad.visualize.layout import *
-<<<<<<< HEAD
 from cartopy.io.shapereader import Reader
-=======
->>>>>>> b583e32c
+
 
 __all__ = ["PPI"]
 
@@ -97,10 +95,7 @@
         add_city_names: bool = False,
         plot_labels: bool = True,
         text_param: Optional[dict] = None,
-<<<<<<< HEAD
         add_shps: bool = True,
-=======
->>>>>>> b583e32c
         **kwargs
     ):
         self.data = data
@@ -126,10 +121,7 @@
                 self.fig = plt.figure(figsize=FIG_SIZE_TRANSPARENT, dpi=dpi)
             else:
                 self.fig = plt.figure(figsize=FIG_SIZE, dpi=dpi)
-<<<<<<< HEAD
                 self.fig.patch.set_facecolor(style)
-=======
->>>>>>> b583e32c
             plt.axis("off")
         else:
             self.fig = fig
@@ -332,7 +324,6 @@
         ax2.xaxis.set_visible(False)
         # Make VCP21 the default scanning strategy
         task = self.data.attrs.get("task", "VCP21")
-<<<<<<< HEAD
         if self.data.tangential_reso >= 0.1:
             reso = "{:.2f}km".format(self.data.tangential_reso)
         else:
@@ -354,31 +345,6 @@
             texts.append(min_vel)
         for i, text in enumerate(texts):
             _draw(ax2, i, text)
-=======
-        self._text_product_info(
-            ax2,
-            self.data.range,
-            self.data.tangential_reso,
-            self.data.scan_time,
-            self.data.site_name,
-            task,
-            self.data.elevation,
-        )
-        ax2.text(0, INIT_TEXT_POS, prodname[self.dtype], **self.font_kw)
-        ax2.text(
-            0,
-            INIT_TEXT_POS - TEXT_SPACING * 8,
-            "Max: {:.1f}{}".format(np.nanmax(var), unit[self.dtype]),
-            **self.font_kw
-        )
-        if self.dtype.startswith("VEL"):
-            ax2.text(
-                0,
-                INIT_TEXT_POS - TEXT_SPACING * 9,
-                "Min: {:.1f}{}".format(np.nanmin(var), unit[self.dtype]),
-                **self.font_kw
-            )
->>>>>>> b583e32c
 
     def _text_before_save(self):
         # Finalize texting here
